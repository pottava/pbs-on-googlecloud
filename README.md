# Slurm on Google Cloud Platform

**NOTE: This will be the last release supporting Deployment Manager. Please
migrate your workflows to Terraform (found in the tf folder). All future
features / functionality will be integrated with Terraform.**

The following describes setting up a Slurm cluster using [Google Cloud
Platform](https://cloud.google.com), bursting out from an on-premise cluster to
nodes in Google Cloud Platform and setting a multi-cluster/federated setup with
a cluster that resides in Google Cloud Platform.

Also, checkout the [Slurm on GCP code lab](https://codelabs.developers.google.com/codelabs/hpc-slurm-on-gcp/).

The supplied scripts can be modified to work with your environment.

SchedMD provides professional services to help you get up and running in the
cloud environment. [SchedMD Commercial Support](https://www.schedmd.com/support.php)

Issues and/or enhancement requests can be submitted to
[SchedMD's Bugzilla](https://bugs.schedmd.com).

Also, join comunity discussions on either the
[Slurm User mailing list](https://slurm.schedmd.com/mail.html) or the
[Google Cloud & Slurm Community Discussion Group](https://groups.google.com/forum/#!forum/google-cloud-slurm-discuss).


# Contents

* [Stand-alone Cluster in Google Cloud Platform](#stand-alone-cluster-in-google-cloud-platform)
  * [Install using Deployment Manager](#install-using-deployment-manager)
  * [Install using Terraform (Beta)](#install-using-terraform-beta)
  * [Image-based Scaling](#image-based-scaling)
  * [Installing Custom Packages](#installing-custom-packages)
  * [Accessing Compute Nodes Directly](#accessing-compute-nodes-directly)
  * [OS Login](#os-login)
  * [Preemptible VMs](#preemptible-vms)
* [Hybrid Cluster for Bursting from On-Premise](#hybrid-cluster-for-bursting-from-on-premise)
  * [Node Addressing](#node-addressing)
  * [Configuration Steps](#configuration-steps)
* [Multi-Cluster / Federation](#multi-cluster-federation)
* [Troubleshooting](#troubleshooting)


## Stand-alone Cluster in Google Cloud Platform

The supplied scripts can be used to create a stand-alone cluster in Google Cloud
Platform. The scripts setup the following scenario:

* 1 - controller node
* N - login nodes
* Multiple partitions with their own machine type, gpu type/count, disk size,
  disk type, cpu platform, and maximum node count.


The default image for the instances is CentOS 7.

On the controller node, slurm is installed in:
/apps/slurm/<slurm_version>
with the symlink /apps/slurm/current pointing to /apps/slurm/<slurm_version>.

The login nodes mount /apps and /home from the controller node.


### Install using Deployment Manager

To deploy, you must have a GCP account and either have the
[GCP Cloud SDK](https://cloud.google.com/sdk/downloads)
installed on your computer or use the GCP
[Cloud Shell](https://cloud.google.com/shell/).

Steps:
1. Edit the `slurm-cluster.yaml` file and specify the required values

   **NOTE:** For a complete list of available options and their definitions,
   check out the [schema file](slurm.jinja.schema).

2. Spin up the cluster.

   Assuming that you have gcloud configured for your account, you can just run:

   ```
   $ gcloud deployment-manager deployments [--project=<project id>] create slurm --config slurm-cluster.yaml
   ```

3. Check the cluster status.

   You can see that status of the deployment by viewing:
   https://console.cloud.google.com/deployments

   and viewing the new instances:
   https://console.cloud.google.com/compute/instances

   To verify the deployment, ssh to the login node and run `sinfo` to see how
   many nodes have registered and are in an idle state.

   A message will be broadcast to the terminal when the installation is
   complete. If you log in before the installation is complete, you will either
   need to re-log in after the installation is complete or start a new shell
   (e.g. /bin/bash) to get the correct bash profile.

   ```
   $ gcloud compute [--project=<project id>] ssh [--zone=<zone>] g1-login0
   ...
   [bob@g1-login0 ~]$ sinfo
   PARTITION AVAIL  TIMELIMIT  NODES  STATE NODELIST
   debug*       up   infinite      8  idle~ g1-compute-0-[1-9]
   debug*       up   infinite      2   idle g1-compute-0-[0-1]
   ```

   **NOTE:** By default, Slurm will hide nodes that are in a power_save state --
   "cloud" nodes. The GCP Slurm scripts configure **PrivateData=cloud** in the
   slurm.conf so that the "cloud" nodes are always shown. This is done so that
   nodes that get marked down can be easily seen.

4. Submit jobs on the cluster.

   ```
   [bob@g1-login0 ~]$ sbatch -N2 --wrap="srun hostname"
   Submitted batch job 2
   [bob@g1-login0 ~]$ cat slurm-2.out
   g1-compute-0-0
   g1-compute-0-1
   ```

5. Tearing down the deployment.

   ```
   $ gcloud deployment-manager [--project=<project id>] deployments delete slurm
   ```

   **NOTE:** If additional resources (instances, networks) are created other
   than the ones created from the default deployment then they will need to be
   destroyed before deployment can be removed.

### Install using Terraform (Beta)

To deploy, you must have a GCP account and either have the
[GCP Cloud SDK](https://cloud.google.com/sdk/downloads) and
[Terraform](https://www.terraform.io/downloads.html)
installed on your computer or use the GCP
[Cloud Shell](https://cloud.google.com/shell/).

Steps:
1. cd to tf/examples/basic
2. Edit the `basic.tfvars` file and specify the required values
3. Deploy the cluster
   ```
   $ terraform init
   $ terraform apply -var-file=basic.tfvars
   ```
4. Tearing down the cluster

   ```
   $ terraform destroy -var-file=basic.tfvars
   ```

   **NOTE:** If additional resources (instances, networks) are created other
   than the ones created from the default deployment then they will need to be
   destroyed before deployment can be removed.

### Image-based Scaling
   The deployment will create a <cluster_name>-compute-\#-image instance, where
   \# is the index in the array of partitions, for each partition that is a base
   compute instance image. After installing necessary packages, the instance
   will be stopped and an image of the instance will be created. Subsequent
   bursted compute instances will use this image -- shortening the creation and
   boot time of new compute instances. While the compute image is running, the
   respective partitions will be marked as "down" to prevent jobs from
   launching until the image is created. After the image is created, the
   partition will be put into an "up" state and jobs can then run.

   **NOTE:** When creating a compute image that has gpus attached, the process
   can take about 10 minutes.

   If the compute image needs to be updated, it can be done with the following
   command:
   ```
   $ gcloud compute images create <cluster_name>-compute-#-image-$(date '+%Y-%m-%d-%H-%M-%S') \
                                  --source-disk <instance name> \
                                  --source-disk-zone <zone> --force \
                                  --family <cluster_name>-compute-#-image-family
   ```

   Existing images can be viewed on the console's [Images](https://console.cloud.google.com/compute/images)
   page.

### Installing Custom Packages
   There are two files, *custom-controller-install* and *custom-compute-install*, in
   the scripts directory that can be used to add custom installations for the
   given instance type. The files will be executed during startup of the
   instance types.

### Accessing Compute Nodes Directly

   There are multiple ways to connect to the compute nodes:
   1. If the compute nodes have external IPs you can connect directly to the
      compute nodes. From the [VM Instances](https://console.cloud.google.com/compute/instances)
      page, the SSH drop down next to the compute instances gives several
      options for connecting to the compute nodes.
<<<<<<< HEAD
   2. Whether the compute nodes have external IPs or not, they can be connected
      to from within the cluster. By default, the instances are setup with
      GCP's OSLogin. For information on managing access to instances see the
      [OSLogin documentation](https://cloud.google.com/compute/docs/instances/managing-instance-access).
=======
   2. With IAP configured, you can SSH to the nodes regardless of external IPs or not.
      See https://cloud.google.com/iap/docs/enabling-compute-howto.
   3. Use Slurm to get an allocation on the nodes.
      ```
      $ srun --pty $SHELL
      [g1-login0 ~]$ srun --pty $SHELL
      [g1-compute-0-0 ~]$
      ```
>>>>>>> f400a6f2

### OS Login

   By default, all instances are configured with
   [OS Login](https://cloud.google.com/compute/docs/oslogin).

   > OS Login lets you use Compute Engine IAM roles to manage SSH access to
   > Linux instances and is an alternative to manually managing instance access
   > by adding and removing SSH keys in metadata.
   > https://cloud.google.com/compute/docs/instances/managing-instance-access

   This allows user uid and gids to be consistent across all instances.

   When sharing a cluster with non-admin users, the following IAM rules are
   recommended:

   1. Create a group for all users in admin.google.com.
   2. At the project level in IAM, grant the **Compute Viewer** and **Service
      Account User** roles to the group.
   3. At the instance level for each login node, grant the **Compute OS Login**
      role to the group.
      1. Make sure the **Info Panel** is shown on the right.
      2. On the compute instances page, select the boxes to the left of the
         login nodes.
      3. Click **Add Members** and add the **Compute OS Login** role to the group.
   4. At the organization level, grant the **Compute OS Login External User**
      role to the group if the users are not part of the organization.
   5. To allow ssh to login nodes without external IPs, configure IAP for the
      group.
      1. Go to the [Identity-Aware Proxy page](https://console.cloud.google.com/security/iap?_ga=2.207343252.68494128.1583777071-470618229.1575301916)
      2. Select project
      3. Click **SSH AND TCP RESOURCES** tab
      4. Select boxes for login nodes
      5. Add group as a member with the **IAP-secured Tunnel User** role
      6. Reference: https://cloud.google.com/iap/docs/enabling-compute-howto

   This allows users to access the cluster only through the login nodes.

### Preemptible VMs
   With preemptible_bursting on, when a node is found preempted, or stopped,
   the slurmsync script will mark the node as "down" and will attempt to
   restart the node. If there were any batch jobs on the preempted node, they
   will be requeued -- interactive (e.g. srun, salloc) jobs can't be requeued.

## Hybrid Cluster for Bursting from On-Premise

Bursting out from an on-premise cluster is done by configuring the
**ResumeProgram** and the **SuspendProgram** in the slurm.conf to 
*resume.py*, *suspend.py* in the scripts directory. *config.yaml* should
be configured so that the scripts can create and destroy compute instances in a
GCP project. 
See [Cloud Scheduling Guide](https://slurm.schedmd.com/elastic_computing.html)
for more information.

Pre-reqs:
1. VPN between on-premise and GCP
2. bidirectional DNS between on-premise and GCP
3. Open ports to on-premise
   1. slurmctld
   2. slurmdbd
   3. SrunPortRange
4. Open ports in GCP for NFS from on-premise

### Node Addressing  
There are two options: 1) setup DNS between the on-premise network and the GCP
network or 2) configure Slurm to use NodeAddr to communicate with cloud compute
nodes. In the end, the slurmctld and any login nodes should be able to
communicate with cloud compute nodes, and the cloud compute nodes should be
able to communicate with the controller.

* Configure DNS peering  
   1. GCP instances need to be resolvable by name from the controller and any
      login nodes.
   2. The controller needs to be resolvable by name from GCP instances, or the
      controller ip address needs to be added to /etc/hosts.
   https://cloud.google.com/dns/zones/#peering-zones  

* Use IP addresses with NodeAddr
   1. disable cloud_dns in *slurm.conf*
   2. disable hierarchical communication in *slurm.conf*: `TreeWidth=65533`
   3. set `update_node_addrs` to `true` in *config.yaml*
   4. add controller's ip address to /etc/hosts on compute image

### Configuration Steps
1. Create a base instance

   Create a bare image and install and configure the packages (including Slurm)
   that you are used to for a Slurm compute node. Then create an image
   from it creating a family either in the form
   "<cluster_name>-compute-#-image-family" or in a name of your choosing.

2. Create a [service account](https://cloud.google.com/iam/docs/creating-managing-service-accounts)
   and [service account key](https://cloud.google.com/docs/authentication/getting-started#creating_a_service_account)
   that will have access to create and delete instances in the remote project.

3. Install scripts

   Install the *resume.py*, *suspend.py*, *slurmsync.py* and
   *config.yaml.example* from the slurm-gcp repository's scripts directory to a
   location on the slurmctld. Rename *config.yaml.example* to *config.yaml* and
   modify the approriate values.  

   Add the path of the service account key to *google_app_cred_path* in *config.yaml*.
   
   Add the compute_image_family to each partition if different than the naming
   schema, "<cluster_name>-compute-#-image-family".


4. Modify slurm.conf:

   ```
   PrivateData=cloud
   
   SuspendProgram=/path/to/suspend.py
   ResumeProgram=/path/to/resume.py
   ResumeFailProgram=/path/to/suspend.py
   SuspendTimeout=600
   ResumeTimeout=600
   ResumeRate=0
   SuspendRate=0
   SuspendTime=300
   
   # Tell Slurm to not power off nodes. By default, it will want to power
   # everything off. SuspendExcParts will probably be the easiest one to use.
   #SuspendExcNodes=
   #SuspendExcParts=
   
   SchedulerParameters=salloc_wait_nodes
   SlurmctldParameters=cloud_dns,idle_on_node_suspend
   CommunicationParameters=NoAddrCache
   LaunchParameters=enable_nss_slurm
   
   SrunPortRange=60001-63000
   ```

5. Add a cronjob/crontab to call slurmsync.py to be called by SlurmUser.

   e.g.
   ```
   */1 * * * * /path/to/slurmsync.py
   ```

6. Test

   Try creating and deleting instances in GCP by calling the commands directly as SlurmUser.
   ```
   ./resume.py g1-compute-0-0
   ./suspend.py g1-compute-0-0
   ```

## Multi-Cluster / Federation
Slurm allows the use of a central SlurmDBD for multiple clusters. By doing
this, it also allows the clusters to be able to communicate with each other.
This is done by the client commands first checking with the SlurmDBD for the
requested cluster's IP address and port which the client then uses to
communicate directly with the cluster.

Some possible scenarios:
* An on-premise cluster and a cluster in GCP sharing a single SlurmDBD.
* An on-premise cluster and a cluster in GCP each with their own SlurmDBD but
  having each SlurmDBD know about each other using
  [AccountingStorageExternalHost](https://slurm.schedmd.com/slurm.conf.html#OPT_AccountingStorageExternalHost)
  in each slurm.conf.

The following considerations are needed for these scenarios:
* Regardless of location for the SlurmDBD, both clusters need to be able to
  talk to the each SlurmDBD and controller.
  * A VPN is recommended for traffic between on-premise and the cloud.
* In order for interactive jobs (srun, salloc) to work from the login nodes to
  each cluster, the compute nodes must be accessible from the login nodes on
  each cluster.
  * It may be easier to only support batch jobs between clusters.
    * Once a batch job is on a cluster, srun functions normally.
* If a firewall exists, srun communications most likely need to be allowed
  through it. Configure SrunPortRange to define a range for ports for srun
  communications.
* Consider how to present file systems and data movement between clusters.
* **NOTE:** All clusters attached to a single SlurmDBD must share the same user
  space (e.g. same uids across all the clusters).
* **NOTE:** Either all clusters and the SlurmDBD must share the same MUNGE key
  or use a separate MUNGE key for each cluster and another key for use between
  each cluster and the SlurmDBD. In order for cross-cluster interactive jobs to
  work, the clusters must share the same MUNGE key. See the following for more
  information:  
  [Multi-Cluster Operation](https://slurm.schedmd.com/multi_cluster.html)  
  [Accounting and Resource Limits](https://slurm.schedmd.com/accounting.html)


For more information see:  
[Multi-Cluster Operation](https://slurm.schedmd.com/multi_cluster.html)  
[Federated Scheduling Guide](https://slurm.schedmd.com/federation.html)



## Troubleshooting
1. Nodes aren't bursting?
   1. Check /var/log/slurm/resume.log for any errors
   2. Try creating nodes manually by calling resume.py manually **as the
      "slurm" user**.
      * **NOTE:** If you run resume.py manually with root, subsequent calls to
	resume.py by the "slurm" user may fail because resume.py's log file
	will be owned by root.
   3. Check the slurmctld logs
      * /var/log/slurm/slurmctld.log
      * Turn on the *PowerSave* debug flag to get more information.
        e.g.
        ```
        $ scontrol setdebugflags +powersave
        ...
        $ scontrol setdebugflags -powersave
        ```
2. Cluster environment not fully coming up  
   For example:
   * Slurm not being installed
   * Compute images never being stopped
   * etc.

   1. Check syslog (/var/log/messages) on instances for any errors. **HINT:**
      search for last mention of "startup-script."
3. General debugging
   * check logs
     * /var/log/messages
     * /var/log/slurm/*.log
     * **NOTE:** syslog and all Slurm logs can be viewed in [GCP Console's Logs Viewer](https://console.cloud.google.com/logs/viewer).
   * check GCP quotas<|MERGE_RESOLUTION|>--- conflicted
+++ resolved
@@ -197,12 +197,6 @@
       compute nodes. From the [VM Instances](https://console.cloud.google.com/compute/instances)
       page, the SSH drop down next to the compute instances gives several
       options for connecting to the compute nodes.
-<<<<<<< HEAD
-   2. Whether the compute nodes have external IPs or not, they can be connected
-      to from within the cluster. By default, the instances are setup with
-      GCP's OSLogin. For information on managing access to instances see the
-      [OSLogin documentation](https://cloud.google.com/compute/docs/instances/managing-instance-access).
-=======
    2. With IAP configured, you can SSH to the nodes regardless of external IPs or not.
       See https://cloud.google.com/iap/docs/enabling-compute-howto.
    3. Use Slurm to get an allocation on the nodes.
@@ -211,7 +205,6 @@
       [g1-login0 ~]$ srun --pty $SHELL
       [g1-compute-0-0 ~]$
       ```
->>>>>>> f400a6f2
 
 ### OS Login
 
