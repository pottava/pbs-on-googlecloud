--- conflicted
+++ resolved
@@ -153,12 +153,7 @@
                 # is booting because it might not have been created yet by the
                 # resume script.
                 # This should catch the completing states as well.
-<<<<<<< HEAD
                 if g_node is None and "#" not in s_state.base:
-                    to_down.append(s_node)
-            elif g_node is None:
-=======
-                if ((g_node == None) and ("#" not in s_state)):
                     # When g_node == None, it means that no preemptible nodes were found
                     # to down. However, another non-preemptible partition could end up 
                     # being downed. To avoid this, we check the preemptible status of the
@@ -168,8 +163,7 @@
                     if( PARTITIONS[pid]["preemptible_bursting"] ):
                         to_down.append(s_node)
 
-            elif (g_node == None):
->>>>>>> 5d285fec
+            elif g_node is None:
                 # find nodes that are down~ in slurm and don't exist in gcp:
                 #   mark idle~
                 if s_state.base.startswith('DOWN') and 'POWER' in s_state.flags:
