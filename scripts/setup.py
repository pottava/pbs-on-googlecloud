#!/usr/bin/env python3

# Copyright 2017 SchedMD LLC.
#
# Licensed under the Apache License, Version 2.0 (the "License");
# you may not use this file except in compliance with the License.
# You may obtain a copy of the License at
#
#     http://www.apache.org/licenses/LICENSE-2.0
#
# Unless required by applicable law or agreed to in writing, software
# distributed under the License is distributed on an "AS IS" BASIS,
# WITHOUT WARRANTIES OR CONDITIONS OF ANY KIND, either express or implied.
# See the License for the specific language governing permissions and
# limitations under the License.

import importlib
import logging
import os
import sys
import shutil
import time
from pathlib import Path
from subprocess import DEVNULL
from functools import reduce, partialmethod
from concurrent.futures import ThreadPoolExecutor

import googleapiclient.discovery
import requests
import yaml


# get util.py from metadata
UTIL_FILE = Path('/tmp/util.py')
try:
    resp = requests.get('http://metadata.google.internal/computeMetadata/v1/instance/attributes/util-script',
                        headers={'Metadata-Flavor': 'Google'})
    resp.raise_for_status()
    UTIL_FILE.write_text(resp.text)
except requests.exceptions.RequestException:
    print("util.py script not found in metadata")
    if not UTIL_FILE.exists():
        print(f"{UTIL_FILE} also does not exist, aborting")
        sys.exit(1)

spec = importlib.util.spec_from_file_location('util', UTIL_FILE)
util = importlib.util.module_from_spec(spec)
sys.modules[spec.name] = util
spec.loader.exec_module(util)
cd = util.cd  # import util.cd into local namespace
NSDict = util.NSDict

Path.mkdirp = partialmethod(Path.mkdir, parents=True, exist_ok=True)

util.config_root_logger(logfile='/tmp/setup.log')
log = logging.getLogger(Path(__file__).name)
sys.excepthook = util.handle_exception

# get setup config from metadata
config_yaml = yaml.safe_load(util.get_metadata('attributes/config'))
cfg = util.Config.new_config(config_yaml)

# load all directories as Paths into a dict-like namespace
dirs = NSDict({n: Path(p) for n, p in dict.items({
    'home': '/home',
    'apps': '/apps',
    'scripts': '/slurm/scripts',
    'slurm': '/slurm',
    'prefix': '/usr/local',
    'munge': '/etc/munge',
    'secdisk': '/mnt/disks/sec',
})})

slurmdirs = NSDict({n: Path(p) for n, p in dict.items({
    'etc': '/usr/local/etc/slurm',
    'log': '/var/log/slurm',
    'state': '/var/spool/slurm',
})})

cfg['log_dir'] = slurmdirs.log
cfg['slurm_cmd_path'] = dirs.prefix/'bin'

RESUME_TIMEOUT = 300
SUSPEND_TIMEOUT = 300

CONTROL_MACHINE = cfg.cluster_name + '-controller'

MOTD_HEADER = """

                                 SSSSSSS
                                SSSSSSSSS
                                SSSSSSSSS
                                SSSSSSSSS
                        SSSS     SSSSSSS     SSSS
                       SSSSSS               SSSSSS
                       SSSSSS    SSSSSSS    SSSSSS
                        SSSS    SSSSSSSSS    SSSS
                SSS             SSSSSSSSS             SSS
               SSSSS    SSSS    SSSSSSSSS    SSSS    SSSSS
                SSS    SSSSSS   SSSSSSSSS   SSSSSS    SSS
                       SSSSSS    SSSSSSS    SSSSSS
                SSS    SSSSSS               SSSSSS    SSS
               SSSSS    SSSS     SSSSSSS     SSSS    SSSSS
          S     SSS             SSSSSSSSS             SSS     S
         SSS            SSSS    SSSSSSSSS    SSSS            SSS
          S     SSS    SSSSSS   SSSSSSSSS   SSSSSS    SSS     S
               SSSSS   SSSSSS   SSSSSSSSS   SSSSSS   SSSSS
          S    SSSSS    SSSS     SSSSSSS     SSSS    SSSSS    S
    S    SSS    SSS                                   SSS    SSS    S
    S     S                                                   S     S
                SSS
                SSS
                SSS
                SSS
 SSSSSSSSSSSS   SSS   SSSS       SSSS    SSSSSSSSS   SSSSSSSSSSSSSSSSSSSS
SSSSSSSSSSSSS   SSS   SSSS       SSSS   SSSSSSSSSS  SSSSSSSSSSSSSSSSSSSSSS
SSSS            SSS   SSSS       SSSS   SSSS        SSSS     SSSS     SSSS
SSSS            SSS   SSSS       SSSS   SSSS        SSSS     SSSS     SSSS
SSSSSSSSSSSS    SSS   SSSS       SSSS   SSSS        SSSS     SSSS     SSSS
 SSSSSSSSSSSS   SSS   SSSS       SSSS   SSSS        SSSS     SSSS     SSSS
         SSSS   SSS   SSSS       SSSS   SSSS        SSSS     SSSS     SSSS
         SSSS   SSS   SSSS       SSSS   SSSS        SSSS     SSSS     SSSS
SSSSSSSSSSSSS   SSS   SSSSSSSSSSSSSSS   SSSS        SSSS     SSSS     SSSS
SSSSSSSSSSSS    SSS    SSSSSSSSSSSSS    SSSS        SSSS     SSSS     SSSS


"""


def start_motd():
    """ advise in motd that slurm is currently configuring """
    msg = MOTD_HEADER + """
*** Slurm is currently being configured in the background. ***
"""
    Path('/etc/motd').write_text(msg)
# END start_motd()


def end_motd(broadcast=True):
    """ modify motd to signal that setup is complete """
    Path('/etc/motd').write_text(MOTD_HEADER)

    if not broadcast:
        return

    util.run("wall -n '*** Slurm {} setup complete ***'"
             .format(cfg.instance_type))
# END start_motd()


def expand_instance_templates():
    """ Expand instance template into instance_defs """

    compute = googleapiclient.discovery.build('compute', 'v1',
                                              cache_discovery=False)
    for pid, instance_def in cfg.instance_defs.items():
        if (instance_def.instance_template and
                (not instance_def.machine_type or not instance_def.gpu_count)):
            template_resp = util.ensure_execute(
                compute.instanceTemplates().get(
                    project=cfg.project,
                    instanceTemplate=instance_def.instance_template))
            if template_resp:
                template_props = template_resp['properties']
                if not instance_def.machine_type:
                    instance_def.machine_type = template_props['machineType']
                if (not instance_def.gpu_count and
                        'guestAccelerators' in template_props):
                    accel_props = template_props['guestAccelerators'][0]
                    instance_def.gpu_count = accel_props['acceleratorCount']
                    instance_def.gpu_type = accel_props['acceleratorType']
# END expand_instance_templates()


def expand_machine_type():
    """ get machine type specs from api """
    machines = {}
    compute = googleapiclient.discovery.build('compute', 'v1',
                                              cache_discovery=False)
    for pid, part in cfg.instance_defs.items():
        machine = {'cpus': 1, 'memory': 1}
        machines[pid] = machine

        if not part.machine_type:
            log.error("No machine type to get configuration from")
            continue

        type_resp = None
        if part.regional_capacity:
            filter = f"(zone={part.region}-*) AND (name={part.machine_type})"
            list_resp = util.ensure_execute(
                compute.machineTypes().aggregatedList(
                    project=cfg.project, filter=filter))

            if 'items' in list_resp:
                zone_types = list_resp['items']
                for k, v in zone_types.items():
                    if part.region in k and 'machineTypes' in v:
                        type_resp = v['machineTypes'][0]
                        break
        else:
            type_resp = util.ensure_execute(
                compute.machineTypes().get(
                    project=cfg.project, zone=part.zone,
                    machineType=part.machine_type))

        if type_resp:
            cpus = type_resp['guestCpus']
            machine['cpus'] = cpus // (1 if part.image_hyperthreads else 2)

            # Because the actual memory on the host will be different than
            # what is configured (e.g. kernel will take it). From
            # experiments, about 16 MB per GB are used (plus about 400 MB
            # buffer for the first couple of GB's. Using 30 MB to be safe.
            gb = type_resp['memoryMb'] // 1024
            machine['memory'] = type_resp['memoryMb'] - (400 + (gb * 30))

    return machines
# END expand_machine_type()


def install_slurm_conf():
    """ install slurm.conf """
    machines = expand_machine_type()

    if cfg.ompi_version:
        mpi_default = "pmi2"
    else:
        mpi_default = "none"

    conf_options = {
        'name': cfg.cluster_name,
        'control_host': CONTROL_MACHINE,
        'scripts': dirs.scripts,
        'slurmlog': slurmdirs.log,
        'state_save': slurmdirs.state,
        'resume_timeout': RESUME_TIMEOUT,
        'suspend_timeout': SUSPEND_TIMEOUT,
        'suspend_time': cfg.suspend_time,
        'mpi_default': mpi_default,
    }
    conf_resp = util.get_metadata('attributes/slurm_conf_tpl')
    conf = conf_resp.format(**conf_options)

    static_nodes = []
    for i, (pid, machine) in enumerate(machines.items()):
        part = cfg.instance_defs[pid]
        static_range = ''
        if part.static_node_count:
            if part.static_node_count > 1:
                static_range = '{}-[0-{}]'.format(
                    pid, part.static_node_count - 1)
            else:
                static_range = f"{pid}-0"

        cloud_range = ""
        if (part.max_node_count and
                (part.max_node_count != part.static_node_count)):
            cloud_range = "{}-[{}-{}]".format(
                pid, part.static_node_count,
                part.max_node_count - 1)

        conf += ("NodeName=DEFAULT "
                 f"CPUs={machine['cpus']} "
                 f"RealMemory={machine['memory']} "
                 "State=UNKNOWN")
        conf += '\n'

        # Nodes
        gres = ""
        if part.gpu_count:
            gres = " Gres=gpu:" + str(part.gpu_count)
        if static_range:
            static_nodes.append(static_range)
            conf += f"NodeName={static_range}{gres}\n"

        if cloud_range:
            conf += f"NodeName={cloud_range} State=CLOUD{gres}\n"

        # instance_defs
        part_nodes = f'{pid}-[0-{part.max_node_count - 1}]'

        def_mem_per_cpu = max(100, machine['memory'] // machine['cpus'])

        conf += ("PartitionName={} Nodes={} MaxTime=INFINITE "
                 "State=UP DefMemPerCPU={} LLN=yes"
                 .format(part.name, part_nodes,
                         def_mem_per_cpu))
        if part.exclusive:
            conf += " Oversubscribe=Exclusive"

        # First partition specified is treated as the default partition
        if i == 0:
            conf += " Default=YES"
        conf += "\n\n"

    if len(static_nodes):
        conf += "\nSuspendExcNodes={}\n".format(','.join(static_nodes))

    conf_file = slurmdirs.etc/'slurm.conf'
    conf_file.write_text(conf)
    shutil.chown(conf_file, user='slurm', group='slurm')
# END install_slurm_conf()


def install_slurmdbd_conf():
    """ install slurmdbd.conf """
    conf_options = NSDict({
        'control_host': CONTROL_MACHINE,
        'slurmlog': slurmdirs.log,
        'state_save': slurmdirs.state,
        'db_name': 'slurm_acct_db',
        'db_user': 'slurm',
        'db_pass': '""',
        'db_host': 'localhost',
        'db_port': '3306'
    })
    if cfg.cloudsql:
        conf_options.db_name = cfg.cloudsql.db_name
        conf_options.db_user = cfg.cloudsql.user
        conf_options.db_pass = cfg.cloudsql.password

        db_host_str = cfg.cloudsql.server_ip.split(':')
        conf_options.db_host = db_host_str[0]
        conf_options.db_port = db_host_str[1] if len(db_host_str) >= 2 else '3306'

    conf_resp = util.get_metadata('attributes/slurmdbd_conf_tpl')
    conf = conf_resp.format(**conf_options)

    conf_file = slurmdirs.etc/'slurmdbd.conf'
    conf_file.write_text(conf)
    shutil.chown(conf_file, user='slurm', group='slurm')
    conf_file.chmod(0o600)
# END install_slurmdbd_conf()


def install_cgroup_conf():
    """ install cgroup.conf """
    conf = util.get_metadata('attributes/cgroup_conf_tpl')

    conf_file = slurmdirs.etc/'cgroup.conf'
    conf_file.write_text(conf)
    shutil.chown(conf_file, user='slurm', group='slurm')

    gpu_conf = ""
    for pid, part in cfg.instance_defs.items():
        if not part.gpu_count:
            continue
        driver_range = '0'
        if part.gpu_count > 1:
            driver_range = '[0-{}]'.format(part.gpu_count-1)

        gpu_conf += ("NodeName={}-[0-{}] Name=gpu File=/dev/nvidia{}\n"
                     .format(pid, part.max_node_count - 1, driver_range))
    if gpu_conf:
        (slurmdirs.etc/'gres.conf').write_text(gpu_conf)
# END install_cgroup_conf()


def install_meta_files():
    """ save config.yaml and download all scripts from metadata """
    cfg.save_config(dirs.scripts/'config.yaml')
    shutil.chown(dirs.scripts/'config.yaml', user='slurm', group='slurm')

    meta_entries = [
        ('suspend.py', 'slurm-suspend'),
        ('resume.py', 'slurm-resume'),
        ('slurmsync.py', 'slurmsync'),
        ('util.py', 'util-script'),
        ('setup.py', 'setup-script'),
        ('startup.sh', 'startup-script'),
        ('custom-compute-install', 'custom-compute-install'),
        ('custom-controller-install', 'custom-controller-install'),
    ]

    def install_metafile(filename, metaname):
        text = util.get_metadata('attributes/' + metaname)
        if not text:
            return
        path = dirs.scripts/filename
        path.write_text(text)
        path.chmod(0o755)
        shutil.chown(path, user='slurm', group='slurm')

    with ThreadPoolExecutor() as exe:
        exe.map(lambda x: install_metafile(*x), meta_entries)

# END install_meta_files()


def prepare_network_mounts(hostname, instance_type):
    """ Prepare separate lists of cluster-internal and external mounts for the
    given host instance, returning (external_mounts, internal_mounts)
    """
    log.info("Set up network storage")

    default_mounts = (
        slurmdirs.etc,
        dirs.munge,
        dirs.home,
        dirs.apps,
    )

    # create dict of mounts, local_mount: mount_info
    CONTROL_NFS = {
        'server_ip': CONTROL_MACHINE,
        'remote_mount': 'none',
        'local_mount': 'none',
        'fs_type': 'nfs',
        'mount_options': 'defaults,hard,intr',
    }
    # seed the non-controller mounts with the default controller mounts
    mounts = {
        path: util.Config(CONTROL_NFS, local_mount=path, remote_mount=path)
        for path in default_mounts
    }

    # convert network_storage list of mounts to dict of mounts,
    #   local_mount as key
    def listtodict(mountlist):
        return {Path(d['local_mount']).resolve(): d for d in mountlist}

    # On non-controller instances, entries in network_storage could overwrite
    # default exports from the controller. Be careful, of course
    mounts.update(listtodict(cfg.network_storage))

    if instance_type == 'compute':
        pid = util.get_pid(hostname)
        mounts.update(listtodict(cfg.instance_defs[pid].network_storage))
    else:
        # login_network_storage is mounted on controller and login instances
        mounts.update(listtodict(cfg.login_network_storage))

    # filter mounts into two dicts, cluster-internal and external mounts, and
    # return both. (external_mounts, internal_mounts)
    def internal_mount(mount):
        return mount[1].server_ip == CONTROL_MACHINE

    def partition(pred, coll):
        """ filter into 2 lists based on pred returning True or False 
            returns ([False], [True])
        """
        return reduce(
            lambda acc, el: acc[pred(el)].append(el) or acc,
            coll, ([], [])
        )

    return tuple(map(dict, partition(internal_mount, mounts.items())))
# END prepare_network_mounts


def setup_network_storage():
    """ prepare network fs mounts and add them to fstab """

    global mounts
    ext_mounts, int_mounts = prepare_network_mounts(cfg.hostname,
                                                    cfg.instance_type)
    mounts = ext_mounts
    if cfg.instance_type != 'controller':
        mounts.update(int_mounts)

    # Determine fstab entries and write them out
    fstab_entries = []
    for local_mount, mount in mounts.items():
        remote_mount = mount.remote_mount
        fs_type = mount.fs_type
        server_ip = mount.server_ip

        # do not mount controller mounts to itself
        if server_ip == CONTROL_MACHINE and cfg.instance_type == 'controller':
            continue

        log.info("Setting up mount ({}) {}{} to {}".format(
            fs_type, server_ip+':' if fs_type != 'gcsfuse' else "",
            remote_mount, local_mount))
<<<<<<< HEAD
        if not local_mount.exists():
            local_mount.mkdir(parents=True)
        # Check if we're going to overlap with what's normally hosted on the
        # controller (/apps, /home, /etc/munge).
        # If so delete the entries pointing to the controller, and tell the
        # nodes.
        if local_mount == APPS_DIR:
            EXTERNAL_MOUNT_APPS = True
        elif local_mount == HOME_DIR:
            EXTERNAL_MOUNT_HOME = True
        elif local_mount == MUNGE_DIR:
            EXTERNAL_MOUNT_MUNGE = True

        lustre_path = Path('/sys/module/lustre')
        gcsf_path = Path('/etc/yum.repos.d/gcsfuse.repo')

        if fs_type == 'cifs' and not cifs_installed:
            util.run("sudo yum install -y cifs-utils")
            cifs_installed = True
        elif fs_type == 'lustre' and not lustre_path.exists():
            lustre_url = 'https://downloads.whamcloud.com/public/lustre/latest-release/el7/client/RPMS/x86_64/'
            lustre_tmp = Path('/tmp/lustre')
            lustre_tmp.mkdir(parents=True)
            util.run('sudo yum update -y')
            util.run('sudo yum install -y wget libyaml')
            for rpm in ('kmod-lustre-client-2*.rpm', 'lustre-client-2*.rpm'):
                util.run(
                    f"wget -r -l1 --no-parent -A '{rpm}' '{lustre_url}' -P {lustre_tmp}")
            util.run(
                f"find {lustre_tmp} -name '*.rpm' -execdir rpm -ivh {{}} ';'")
            util.run(f"rm -rf {lustre_tmp}")
            util.run("modprobe lustre")
        elif fs_type == 'gcsfuse' and not gcsf_path.exists():
            with gcsf_path.open('a') as f:
                f.write("""
[gcsfuse]
name=gcsfuse (packages.cloud.google.com)
baseurl=https://packages.cloud.google.com/yum/repos/gcsfuse-el7-x86_64
enabled=1
gpgcheck=1
repo_gpgcheck=1
gpgkey=https://packages.cloud.google.com/yum/doc/yum-key.gpg
https://packages.cloud.google.com/yum/doc/rpm-package-key.gpg""")
            util.run("sudo yum update -y")
            util.run("sudo yum install -y gcsfuse")

        mount_options = mount['mount_options']
=======

        local_mount.mkdirp()

        mount_options = (mount.mount_options.split(',') if mount.mount_options
                         else [])
        if not mount_options or '_netdev' not in mount_options:
            mount_options += ['_netdev']

>>>>>>> 3f5f49ac
        if fs_type == 'gcsfuse':
            if 'nonempty' not in mount_options:
                mount_options += ['nonempty']
            fstab_entries.append(
                "{0}   {1}     {2}     {3}     0 0"
                .format(remote_mount, local_mount, fs_type,
                        ','.join(mount_options)))
        else:
            remote_mount = Path(remote_mount).resolve()
            fstab_entries.append(
                "{0}:{1}    {2}     {3}      {4}  0 0"
                .format(server_ip, remote_mount, local_mount,
                        fs_type, ','.join(mount_options)))

    for mount in mounts:
        Path(mount).mkdirp()
    with open('/etc/fstab', 'a') as f:
        f.write('\n')
        for entry in fstab_entries:
            f.write(entry)
            f.write('\n')
# END setup_network_storage()


def mount_fstab():
    """ Wait on each mount, then make sure all fstab is mounted """
    global mounts

    def mount_path(path):
        while not os.path.ismount(path):
            log.info(f"Waiting for {path} to be mounted")
            util.run(f"mount {path}", wait=5)

    with ThreadPoolExecutor() as exe:
        exe.map(mount_path, mounts.keys())

    util.run("mount -a", wait=1)
# END mount_external


def setup_nfs_exports():
    """ nfs export all needed directories """
    # The controller only needs to set up exports for cluster-internal mounts
    # switch the key to remote mount path since that is what needs exporting
    _, con_mounts = prepare_network_mounts(cfg.hostname, cfg.instance_type)
    con_mounts = {m.remote_mount: m for m in con_mounts.values()}
    for pid, _ in cfg.instance_defs.items():
        # get internal mounts for each partition by calling
        # prepare_network_mounts as from a node in each partition
        _, part_mounts = prepare_network_mounts(f'{pid}-n', 'compute')
        part_mounts = {m.remote_mount: m for m in part_mounts.values()}
        con_mounts.update(part_mounts)

    # export path if corresponding selector boolean is True
    exports = []
    for path in con_mounts:
        Path(path).mkdirp()
        util.run(rf"sed -i '\#{path}#d' /etc/exports")
        exports.append(f"{path}  *(rw,no_subtree_check,no_root_squash)")

    exportsd = Path('/etc/exports.d')
    exportsd.mkdirp()
    with (exportsd/'slurm.exports').open('w') as f:
        f.write('\n')
        f.write('\n'.join(exports))
    util.run("exportfs -a")
# END setup_nfs_exports()


def setup_secondary_disks():
    """ Format and mount secondary disk """
    util.run(
        "sudo mkfs.ext4 -m 0 -F -E lazy_itable_init=0,lazy_journal_init=0,discard /dev/sdb")
    with open('/etc/fstab', 'a') as f:
        f.write(
            "\n/dev/sdb     {0}     ext4    discard,defaults,nofail     0 2"
            .format(dirs.secdisk))

# END setup_secondary_disks()


def setup_sync_cronjob():
    """ Create cronjob for running slurmsync.py """
    util.run("crontab -u slurm -", input=(
        f"*/1 * * * * {dirs.scripts}/slurmsync.py\n"))

# END setup_sync_cronjob()


def setup_jwt_key():
    jwt_key = slurmdirs.state/'jwt_hs256.key'

    if cfg.jwt_key:
        with (jwt_key).open('w') as f:
            f.write(cfg.jwt_key)
    else:
        util.run("dd if=/dev/urandom bs=32 count=1 >"+str(jwt_key), shell=True)

    util.run(f"chown -R slurm:slurm {jwt_key}")
    jwt_key.chmod(0o400)


def setup_slurmd_cronjob():
    """ Create cronjob for keeping slurmd service up """
    util.run(
        "crontab -u root -", input=(
            "*/2 * * * * "
            "if [ `systemctl status slurmd | grep -c inactive` -gt 0 ]; then "
            "mount -a; "
            "systemctl restart munge; "
            "systemctl restart slurmd; "
            "fi\n"
        ))
# END setup_slurmd_cronjob()


def setup_nss_slurm():
    """ install and configure nss_slurm """
    # setup nss_slurm
    Path('/var/spool/slurmd').mkdirp()
    util.run("ln -s {}/lib/libnss_slurm.so.2 /usr/lib64/libnss_slurm.so.2"
             .format(dirs.prefix))
    util.run(
        r"sed -i 's/\(^\(passwd\|group\):\s\+\)/\1slurm /g' /etc/nsswitch.conf"
    )
# END setup_nss_slurm()


def configure_dirs():

    for p in dirs.values():
        p.mkdirp()
    shutil.chown(dirs.slurm, user='slurm', group='slurm')
    shutil.chown(dirs.scripts, user='slurm', group='slurm')

    for p in slurmdirs.values():
        p.mkdirp()
        shutil.chown(p, user='slurm', group='slurm')

    (dirs.scripts/'etc').symlink_to(slurmdirs.etc)
    shutil.chown(dirs.scripts/'etc', user='slurm', group='slurm')

    (dirs.scripts/'log').symlink_to(slurmdirs.log)
    shutil.chown(dirs.scripts/'log', user='slurm', group='slurm')


def setup_controller():
    """ Run controller setup """
    expand_instance_templates()
    install_cgroup_conf()
    install_slurm_conf()
    install_slurmdbd_conf()
    setup_jwt_key()
    util.run("create-munge-key -f")
    util.run("systemctl restart munge")

    if cfg.controller_secondary_disk:
        setup_secondary_disks()
    setup_network_storage()
    mount_fstab()

    try:
        util.run(str(dirs.scripts/'slurm/scripts/custom-controller-install'))
    except Exception:
        # Ignore blank files with no shell magic.
        pass

    if not cfg.cloudsql:
        cnfdir = Path('/etc/my.cnf.d')
        if not cnfdir.exists():
            cnfdir = Path('/etc/mysql/conf.d')
        (cnfdir/'mysql_slurm.cnf').write_text("""
[mysqld]
bind-address = 127.0.0.1
""")
        util.run('systemctl enable mariadb')
        util.run('systemctl start mariadb')

        mysql = "mysql -u root -e"
        util.run(
            f"""{mysql} "create user 'slurm'@'localhost'";""")
        util.run(
            f"""{mysql} "grant all on slurm_acct_db.* TO 'slurm'@'localhost'";""")
        util.run(
            f"""{mysql} "grant all on slurm_acct_db.* TO 'slurm'@'{CONTROL_MACHINE}'";""")

    util.run("systemctl enable slurmdbd")
    util.run("systemctl start slurmdbd")

    # Wait for slurmdbd to come up
    time.sleep(5)

    sacctmgr = f"{dirs.prefix}/bin/sacctmgr -i"
    util.run(f"{sacctmgr} add cluster {cfg.cluster_name}")

    util.run("systemctl enable slurmctld")
    util.run("systemctl start slurmctld")

    util.run("systemctl enable slurmrestd")
    util.run("systemctl start slurmrestd")

    # Export at the end to signal that everything is up
    util.run("systemctl enable nfs-server")
    util.run("systemctl start nfs-server")

    setup_nfs_exports()
    setup_sync_cronjob()

    log.info("Done setting up controller")
    pass


def setup_login():
    """ run login node setup """
    setup_network_storage()
    mount_fstab()
    util.run("systemctl restart munge")

    try:
        util.run(str(dirs.scripts/'slurm/scripts/custom-compute-install'))
    except Exception:
        # Ignore blank files with no shell magic.
        pass
    log.info("Done setting up login")


def setup_compute():
    """ run compute node setup """
    setup_nss_slurm()
    setup_network_storage()
    mount_fstab()

    pid = util.get_pid(cfg.hostname)
    if cfg.instance_defs[pid].gpu_count:
        retries = n = 50
        while util.run("nvidia-smi").returncode != 0 and n > 0:
            n -= 1
            log.info(f"Nvidia driver not yet loaded, try {retries-n}")
            time.sleep(5)

    setup_slurmd_cronjob()
    util.run("systemctl restart munge")
    util.run("systemctl enable slurmd")
    util.run("systemctl start slurmd")

    try:
        util.run(str(dirs.scripts/'slurm/scripts/custom-compute-install'))
    except Exception:
        # Ignore blank files with no shell magic.
        pass
    log.info("Done setting up compute")


def main():

    start_motd()
    configure_dirs()
    install_meta_files()

    # call the setup function for the instance type
    setup = dict.get(
        {
            'controller': setup_controller,
            'compute': setup_compute,
            'login': setup_login
        },
        cfg.instance_type,
        lambda: log.fatal(f"Unknown instance type: {cfg.instance_type}")
    )
    setup()

    end_motd()
# END main()


if __name__ == '__main__':
    main()<|MERGE_RESOLUTION|>--- conflicted
+++ resolved
@@ -473,55 +473,6 @@
         log.info("Setting up mount ({}) {}{} to {}".format(
             fs_type, server_ip+':' if fs_type != 'gcsfuse' else "",
             remote_mount, local_mount))
-<<<<<<< HEAD
-        if not local_mount.exists():
-            local_mount.mkdir(parents=True)
-        # Check if we're going to overlap with what's normally hosted on the
-        # controller (/apps, /home, /etc/munge).
-        # If so delete the entries pointing to the controller, and tell the
-        # nodes.
-        if local_mount == APPS_DIR:
-            EXTERNAL_MOUNT_APPS = True
-        elif local_mount == HOME_DIR:
-            EXTERNAL_MOUNT_HOME = True
-        elif local_mount == MUNGE_DIR:
-            EXTERNAL_MOUNT_MUNGE = True
-
-        lustre_path = Path('/sys/module/lustre')
-        gcsf_path = Path('/etc/yum.repos.d/gcsfuse.repo')
-
-        if fs_type == 'cifs' and not cifs_installed:
-            util.run("sudo yum install -y cifs-utils")
-            cifs_installed = True
-        elif fs_type == 'lustre' and not lustre_path.exists():
-            lustre_url = 'https://downloads.whamcloud.com/public/lustre/latest-release/el7/client/RPMS/x86_64/'
-            lustre_tmp = Path('/tmp/lustre')
-            lustre_tmp.mkdir(parents=True)
-            util.run('sudo yum update -y')
-            util.run('sudo yum install -y wget libyaml')
-            for rpm in ('kmod-lustre-client-2*.rpm', 'lustre-client-2*.rpm'):
-                util.run(
-                    f"wget -r -l1 --no-parent -A '{rpm}' '{lustre_url}' -P {lustre_tmp}")
-            util.run(
-                f"find {lustre_tmp} -name '*.rpm' -execdir rpm -ivh {{}} ';'")
-            util.run(f"rm -rf {lustre_tmp}")
-            util.run("modprobe lustre")
-        elif fs_type == 'gcsfuse' and not gcsf_path.exists():
-            with gcsf_path.open('a') as f:
-                f.write("""
-[gcsfuse]
-name=gcsfuse (packages.cloud.google.com)
-baseurl=https://packages.cloud.google.com/yum/repos/gcsfuse-el7-x86_64
-enabled=1
-gpgcheck=1
-repo_gpgcheck=1
-gpgkey=https://packages.cloud.google.com/yum/doc/yum-key.gpg
-https://packages.cloud.google.com/yum/doc/rpm-package-key.gpg""")
-            util.run("sudo yum update -y")
-            util.run("sudo yum install -y gcsfuse")
-
-        mount_options = mount['mount_options']
-=======
 
         local_mount.mkdirp()
 
@@ -530,7 +481,6 @@
         if not mount_options or '_netdev' not in mount_options:
             mount_options += ['_netdev']
 
->>>>>>> 3f5f49ac
         if fs_type == 'gcsfuse':
             if 'nonempty' not in mount_options:
                 mount_options += ['nonempty']
